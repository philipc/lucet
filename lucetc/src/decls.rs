use crate::bindings::Bindings;
use crate::error::{LucetcError, LucetcErrorKind};
use crate::heap::HeapSettings;
pub use crate::module::{Exportable, TableElems};
use crate::module::{ModuleInfo, UniqueFuncIndex};
use crate::name::Name;
use crate::runtime::{Runtime, RuntimeFunc};
use cranelift_codegen::entity::{EntityRef, PrimaryMap};
use cranelift_codegen::ir;
use cranelift_codegen::isa::TargetFrontendConfig;
use cranelift_module::{Backend as ClifBackend, Linkage, Module as ClifModule};
use cranelift_wasm::{
    Global, GlobalIndex, GlobalInit, MemoryIndex, ModuleEnvironment, SignatureIndex, Table,
    TableIndex,
};
use failure::{format_err, Error, ResultExt};
use lucet_module_data::{
    owned::OwnedLinearMemorySpec, ExportFunction, FunctionIndex as LucetFunctionIndex,
    FunctionMetadata, Global as GlobalVariant, GlobalDef, GlobalSpec, HeapSpec, ImportFunction,
    ModuleData, Signature as LucetSignature, UniqueSignatureIndex,
};
use std::collections::HashMap;
use std::convert::TryFrom;

#[derive(Debug)]
pub struct FunctionDecl<'a> {
    pub import_name: Option<(&'a str, &'a str)>,
    pub export_names: Vec<&'a str>,
    pub signature_index: UniqueSignatureIndex,
    pub signature: &'a ir::Signature,
    pub name: Name,
}

impl<'a> FunctionDecl<'a> {
    pub fn defined(&self) -> bool {
        self.import_name.is_none()
    }
    pub fn imported(&self) -> bool {
        !self.defined()
    }
}

#[derive(Debug)]
/// Function provided by lucet-runtime to be called from generated code, e.g. memory size & grow
/// functions.
pub struct RuntimeDecl<'a> {
    signature: &'a ir::Signature,
    pub name: Name,
}

impl<'a> RuntimeDecl<'a> {
    pub fn signature(&self) -> &'a ir::Signature {
        self.signature
    }
}

#[derive(Debug)]
pub struct TableDecl<'a> {
    pub import_name: Option<(&'a str, &'a str)>,
    pub export_names: Vec<&'a str>,
    pub table: &'a Table,
    pub elems: &'a [TableElems],
    pub contents_name: Name,
    pub len_name: Name,
}

pub struct ModuleDecls<'a> {
    pub info: ModuleInfo<'a>,
    function_names: PrimaryMap<UniqueFuncIndex, Name>,
    imports: Vec<ImportFunction<'a>>,
    exports: Vec<ExportFunction<'a>>,
    table_names: PrimaryMap<TableIndex, (Name, Name)>,
    runtime_names: HashMap<RuntimeFunc, UniqueFuncIndex>,
    globals_spec: Vec<GlobalSpec<'a>>,
    linear_memory_spec: Option<OwnedLinearMemorySpec>,
}

impl<'a> ModuleDecls<'a> {
    pub fn new<B: ClifBackend>(
        info: ModuleInfo<'a>,
        clif_module: &mut ClifModule<B>,
        bindings: &'a Bindings,
        runtime: Runtime,
        heap_settings: HeapSettings,
    ) -> Result<Self, LucetcError> {
        let imports: Vec<ImportFunction<'a>> = Vec::with_capacity(info.imported_funcs.len());
        let table_names = Self::declare_tables(&info, clif_module)?;
        let globals_spec = Self::build_globals_spec(&info)?;
        let linear_memory_spec = Self::build_linear_memory_spec(&info, heap_settings)?;
        let mut decls = Self {
            info,
            function_names: PrimaryMap::new(),
            imports,
            exports: vec![],
            table_names,
            runtime_names: HashMap::new(),
            globals_spec,
            linear_memory_spec,
        };

        Self::declare_funcs(&mut decls, clif_module, bindings)?;
        Self::declare_runtime(&mut decls, clif_module, runtime)?;

        Ok(decls)
    }

    // ********************* Constructor auxillary functions ***********************

    fn declare_funcs<B: ClifBackend>(
        decls: &mut ModuleDecls<'a>,
        clif_module: &mut ClifModule<B>,
        bindings: &'a Bindings,
    ) -> Result<(), LucetcError> {
        for ix in 0..decls.info.functions.len() {
            let func_index = UniqueFuncIndex::new(ix);

            fn export_name_for<'a>(
                func_ix: UniqueFuncIndex,
                decls: &mut ModuleDecls<'a>,
            ) -> Option<String> {
                let export = decls.info.functions.get(func_ix).unwrap();

                if !export.export_names.is_empty() {
                    decls.exports.push(ExportFunction {
                        fn_idx: LucetFunctionIndex::from_u32(decls.function_names.len() as u32),
                        names: export.export_names.clone(),
                    });

                    Some(format!("guest_func_{}", export.export_names[0]))
                } else {
                    None
                }
            };

            fn import_name_for<'a>(
                func_ix: UniqueFuncIndex,
                decls: &mut ModuleDecls<'a>,
                bindings: &'a Bindings,
            ) -> Result<Option<String>, failure::Context<LucetcErrorKind>> {
                if let Some((import_mod, import_field)) = decls.info.imported_funcs.get(func_ix) {
                    let import_symbol = bindings
                        .translate(import_mod, import_field)
                        .context(LucetcErrorKind::TranslatingModule)?;
                    decls.imports.push(ImportFunction {
                        fn_idx: LucetFunctionIndex::from_u32(decls.function_names.len() as u32),
                        module: import_mod,
                        name: import_field,
                    });
                    Ok(Some(import_symbol.to_string()))
                } else {
                    Ok(None)
                }
            };

            let import_info = import_name_for(func_index, decls, bindings)?;
            let export_info = export_name_for(func_index, decls);

            match (import_info, export_info) {
                (Some(import_sym), _) => {
                    // if a function is only an import, declare the corresponding artifact import.
                    // if a function is an export and import, it will not have a real function body
                    // in this program, and we must not declare it with Linkage::Export (there will
                    // never be a define to satisfy the symbol!)

                    decls.declare_function(clif_module, import_sym, Linkage::Import, func_index)?;
                }
                (None, Some(export_sym)) => {
                    // This is a function that is only exported, so there will be a body in this
                    // artifact. We can declare the export.
                    decls.declare_function(clif_module, export_sym, Linkage::Export, func_index)?;
                }
                (None, None) => {
                    // No import or export for this function. It's local, and we have to make up a
                    // name.
                    decls.declare_function(
                        clif_module,
                        format!("guest_func_{}", ix),
                        Linkage::Local,
                        func_index,
                    )?;
                }
            }
        }
        Ok(())
    }

    /// Insert a new function into this set of decls and declare it appropriately to `clif_module`.
    /// This is intended for cases where `lucetc` adds a new function that was not present in the
    /// original wasm - in these cases, Cranelift has not already declared the signature or
    /// function type, let alone name, linkage, etc. So we must do that ourselves!
    pub fn declare_new_function<B: ClifBackend>(
        &mut self,
        clif_module: &mut ClifModule<B>,
        decl_sym: String,
        decl_linkage: Linkage,
        signature: ir::Signature,
    ) -> Result<UniqueFuncIndex, LucetcError> {
        let (new_funcidx, _) = self.info.declare_func_with_sig(signature);

        self.declare_function(clif_module, decl_sym, decl_linkage, new_funcidx)?;

        Ok(new_funcidx)
    }

    /// The internal side of fixing up a new function declaration. This is also the work that must
    /// be done when building a ModuleDecls record of functions that were described by ModuleInfo.
    fn declare_function<B: ClifBackend>(
        &mut self,
        clif_module: &mut ClifModule<B>,
        decl_sym: String,
        decl_linkage: Linkage,
<<<<<<< HEAD
        func_ix: FuncIndex,
    ) -> Result<(), LucetcError> {
        // This function declaration may be a subsequent additional declaration for a function
        // we've already been told about. In that case, func_ix will already be a valid index for a
        // function name, and we should not try to declare it again.
        //
        // Regardless of the function being known internally, we must forward the additional
        // declaration to `clif_module` so functions with multiple forms of linkage (import +
        // export, exported twice, ...) are correctly declared in the resultant artifact.
=======
        func_ix: UniqueFuncIndex,
    ) -> Result<UniqueFuncIndex, LucetcError> {
>>>>>>> 2c3b0881
        let funcid = clif_module
            .declare_function(
                &decl_sym,
                decl_linkage,
                self.info.signature_for_function(func_ix),
            )
            .context(LucetcErrorKind::TranslatingModule)?;
<<<<<<< HEAD

        if func_ix.as_u32() as usize >= self.function_names.len() {
            // `func_ix` is new, so we need to add the name. If func_ix is new, it should be
            // an index for the Name we're about to add. That is, it should be the same as the
            // current value for `self.function_names.len()`.
            //
            // If this fails, we're declaring functions out of order. oops!
            debug_assert!(func_ix.as_u32() as usize == self.function_names.len());

            self.function_names.push(Name::new_func(decl_sym, funcid));
        }
        Ok(())
=======
        self.function_names.push(Name::new_func(decl_sym, funcid));
        Ok(UniqueFuncIndex::new(self.function_names.len() - 1))
>>>>>>> 2c3b0881
    }

    fn declare_tables<B: ClifBackend>(
        info: &ModuleInfo<'a>,
        clif_module: &mut ClifModule<B>,
    ) -> Result<PrimaryMap<TableIndex, (Name, Name)>, LucetcError> {
        let mut table_names = PrimaryMap::new();
        for ix in 0..info.tables.len() {
            let def_symbol = format!("guest_table_{}", ix);
            let def_data_id = clif_module
                .declare_data(&def_symbol, Linkage::Export, false, None)
                .context(LucetcErrorKind::TranslatingModule)?;
            let def_name = Name::new_data(def_symbol, def_data_id);

            let len_symbol = format!("guest_table_{}_len", ix);
            let len_data_id = clif_module
                .declare_data(&len_symbol, Linkage::Export, false, None)
                .context(LucetcErrorKind::TranslatingModule)?;
            let len_name = Name::new_data(len_symbol, len_data_id);

            table_names.push((def_name, len_name));
        }
        Ok(table_names)
    }

    fn declare_runtime<B: ClifBackend>(
        decls: &mut ModuleDecls<'a>,
        clif_module: &mut ClifModule<B>,
        runtime: Runtime,
    ) -> Result<(), LucetcError> {
        for (func, (symbol, signature)) in runtime.functions.iter() {
            let func_id = decls.declare_new_function(
                clif_module,
                symbol.clone(),
                Linkage::Import,
                signature.clone(),
            )?;

            decls.runtime_names.insert(*func, func_id);
        }
        Ok(())
    }

    fn build_linear_memory_spec(
        info: &ModuleInfo<'a>,
        heap_settings: HeapSettings,
    ) -> Result<Option<OwnedLinearMemorySpec>, LucetcError> {
        use crate::sparsedata::owned_sparse_data_from_initializers;
        if let Some(heap_spec) = Self::build_heap_spec(info, heap_settings)? {
            let data_initializers = info
                .data_initializers
                .get(&MemoryIndex::new(0))
                .expect("heap spec implies data initializers should exist");
            let sparse_data = owned_sparse_data_from_initializers(data_initializers, &heap_spec)?;

            Ok(Some(OwnedLinearMemorySpec {
                heap: heap_spec,
                initializer: sparse_data,
            }))
        } else {
            Ok(None)
        }
    }

    fn build_globals_spec(info: &ModuleInfo<'a>) -> Result<Vec<GlobalSpec<'a>>, LucetcError> {
        let mut globals = Vec::new();
        for ix in 0..info.globals.len() {
            let ix = GlobalIndex::new(ix);
            let g_decl = info.globals.get(ix).unwrap();

            let global = match g_decl.entity.initializer {
                GlobalInit::I32Const(i) => Ok(GlobalVariant::Def(GlobalDef::I32(i))),
                GlobalInit::I64Const(i) => Ok(GlobalVariant::Def(GlobalDef::I64(i))),
                GlobalInit::F32Const(f) => {
                    Ok(GlobalVariant::Def(GlobalDef::F32(f32::from_bits(f))))
                }
                GlobalInit::F64Const(f) => {
                    Ok(GlobalVariant::Def(GlobalDef::F64(f64::from_bits(f))))
                }
                GlobalInit::GetGlobal(ref_ix) => {
                    let ref_decl = info.globals.get(ref_ix).unwrap();
                    if let GlobalInit::Import = ref_decl.entity.initializer {
                        if let Some((module, field)) = info.imported_globals.get(ref_ix) {
                            Ok(GlobalVariant::Import { module, field })
                        } else {
                            Err(format_err!("inconsistent state: global {} is declared as an import but has no entry in imported_globals", ref_ix.as_u32()))
                            .context(LucetcErrorKind::TranslatingModule)
                        }
                    } else {
                        // This WASM restriction may be loosened in the future:
                        Err(format_err!("invalid global declarations: global {} is initialized by referencing another global value, but the referenced global is not an import", ix.as_u32()))
                        .context(LucetcErrorKind::TranslatingModule)
                    }
                }
                GlobalInit::Import => {
                    if let Some((module, field)) = info.imported_globals.get(ix) {
                        Ok(GlobalVariant::Import { module, field })
                    } else {
                        Err(format_err!("inconsistent state: global {} is declared as an import but has no entry in imported_globals", ix.as_u32()))
                        .context(LucetcErrorKind::TranslatingModule)
                    }
                }
            }?;

            globals.push(GlobalSpec::new(global, g_decl.export_names.clone()));
        }
        Ok(globals)
    }

    fn build_heap_spec(
        info: &ModuleInfo<'a>,
        heap_settings: HeapSettings,
    ) -> Result<Option<HeapSpec>, LucetcError> {
        match info.memories.len() {
            0 => Ok(None),
            1 => {
                let memory = info
                    .memories
                    .get(MemoryIndex::new(0))
                    .expect("memory in range")
                    .entity;

                let wasm_page: u64 = 64 * 1024;
                let initial_size = memory.minimum as u64 * wasm_page;

                let reserved_size = std::cmp::max(initial_size, heap_settings.min_reserved_size);
                if reserved_size > heap_settings.max_reserved_size {
                    Err(format_err!(
                        "module reserved size ({}) exceeds max reserved size ({})",
                        reserved_size,
                        heap_settings.max_reserved_size
                    ))
                    .context(LucetcErrorKind::MemorySpecs)?;
                }
                // Find the max size permitted by the heap and the memory spec
                let max_size = memory.maximum.map(|pages| pages as u64 * wasm_page);
                Ok(Some(HeapSpec {
                    reserved_size,
                    guard_size: heap_settings.guard_size,
                    initial_size: initial_size,
                    max_size: max_size,
                }))
            }
            _ => Err(format_err!("lucetc only supports memory 0"))
                .context(LucetcErrorKind::Unsupported)?,
        }
    }
    // ********************* Public Interface **************************

    pub fn target_config(&self) -> TargetFrontendConfig {
        self.info.target_config()
    }

    pub fn function_bodies(&self) -> impl Iterator<Item = (FunctionDecl<'_>, &(&'a [u8], usize))> {
        Box::new(
            self.info
                .function_bodies
                .iter()
                .map(move |(fidx, code)| (self.get_func(*fidx).unwrap(), code)),
        )
    }

    pub fn get_func(&self, func_index: UniqueFuncIndex) -> Result<FunctionDecl<'_>, Error> {
        let name = self
            .function_names
            .get(func_index)
            .ok_or_else(|| format_err!("func index out of bounds: {:?}", func_index))?;
        let exportable_sigix = self.info.functions.get(func_index).unwrap();
        let signature_index = self.get_signature_uid(exportable_sigix.entity).unwrap();
        let signature = self.info.signatures.get(signature_index).unwrap();
        let import_name = self.info.imported_funcs.get(func_index);
        Ok(FunctionDecl {
            signature,
            signature_index,
            export_names: exportable_sigix.export_names.clone(),
            import_name: import_name.cloned(),
            name: name.clone(),
        })
    }

    pub fn get_start_func(&self) -> Option<UniqueFuncIndex> {
        self.info.start_func.clone()
    }

    pub fn get_runtime(&self, runtime_func: RuntimeFunc) -> Result<RuntimeDecl<'_>, Error> {
        let func_id = *self.runtime_names.get(&runtime_func).unwrap();
        let name = self.function_names.get(func_id).unwrap();
        Ok(RuntimeDecl {
            signature: self.info.signature_for_function(func_id),
            name: name.clone(),
        })
    }

    pub fn get_table(&self, table_index: TableIndex) -> Result<TableDecl<'_>, Error> {
        let (contents_name, len_name) = self
            .table_names
            .get(table_index)
            .ok_or_else(|| format_err!("table index out of bounds: {:?}", table_index))?;
        let exportable_tbl = self.info.tables.get(table_index).unwrap();
        let import_name = self.info.imported_tables.get(table_index);
        let elems = self.info.table_elems.get(&table_index).unwrap().as_slice();
        Ok(TableDecl {
            table: &exportable_tbl.entity,
            elems,
            export_names: exportable_tbl.export_names.clone(),
            import_name: import_name.cloned(),
            contents_name: contents_name.clone(),
            len_name: len_name.clone(),
        })
    }

    pub fn get_signature(&self, signature_index: SignatureIndex) -> Result<&ir::Signature, Error> {
        self.get_signature_uid(signature_index).and_then(|uid| {
            self.info
                .signatures
                .get(uid)
                .ok_or_else(|| format_err!("signature out of bounds: {:?}", uid))
        })
    }

    pub fn get_signature_uid(
        &self,
        signature_index: SignatureIndex,
    ) -> Result<UniqueSignatureIndex, Error> {
        self.info
            .signature_mapping
            .get(signature_index)
            .map(|x| *x)
            .ok_or_else(|| format_err!("signature out of bounds: {:?}", signature_index))
    }

    pub fn get_global(&self, global_index: GlobalIndex) -> Result<&Exportable<'_, Global>, Error> {
        self.info
            .globals
            .get(global_index)
            .ok_or_else(|| format_err!("global out of bounds: {:?}", global_index))
    }

    pub fn get_heap(&self) -> Option<&HeapSpec> {
        if let Some(ref spec) = self.linear_memory_spec {
            Some(&spec.heap)
        } else {
            None
        }
    }

    pub fn get_module_data(&self) -> Result<ModuleData<'_>, LucetcError> {
        let linear_memory = if let Some(ref spec) = self.linear_memory_spec {
            Some(spec.to_ref())
        } else {
            None
        };

        let mut functions: Vec<FunctionMetadata<'_>> = Vec::new();
        for fn_index in self.function_names.keys() {
            let decl = self.get_func(fn_index).unwrap();

            // can't use `decl.name` for `FunctionMetadata::name` as `decl` is dropped in the next
            // iteration of this loop.
            let name = self
                .function_names
                .get(fn_index)
                .ok_or_else(|| format_err!("func index out of bounds: {:?}", fn_index))
                .unwrap();

            functions.push(FunctionMetadata {
                signature: decl.signature_index,
                // TODO: this is a best-effort attempt to figure out a useful name.
                // in the future, we should use names from the module names section
                // and maybe use export names as a fallback.
                name: Some(name.symbol()),
            });
        }

        let signatures = self
            .info
            .signatures
            .values()
            .map(|sig| {
                LucetSignature::try_from(sig)
                    .map_err(|e| format_err!("error converting cranelift sig to wasm sig: {:?}", e))
                    .context(LucetcErrorKind::TranslatingModule)
            })
            .collect::<Result<Vec<LucetSignature>, failure::Context<LucetcErrorKind>>>()?;

        Ok(ModuleData::new(
            linear_memory,
            self.globals_spec.clone(),
            functions,
            self.imports.clone(),
            self.exports.clone(),
            signatures,
        ))
    }
}<|MERGE_RESOLUTION|>--- conflicted
+++ resolved
@@ -209,9 +209,8 @@
         clif_module: &mut ClifModule<B>,
         decl_sym: String,
         decl_linkage: Linkage,
-<<<<<<< HEAD
-        func_ix: FuncIndex,
-    ) -> Result<(), LucetcError> {
+        func_ix: UniqueFuncIndex,
+    ) -> Result<UniqueFuncIndex, LucetcError> {
         // This function declaration may be a subsequent additional declaration for a function
         // we've already been told about. In that case, func_ix will already be a valid index for a
         // function name, and we should not try to declare it again.
@@ -219,10 +218,6 @@
         // Regardless of the function being known internally, we must forward the additional
         // declaration to `clif_module` so functions with multiple forms of linkage (import +
         // export, exported twice, ...) are correctly declared in the resultant artifact.
-=======
-        func_ix: UniqueFuncIndex,
-    ) -> Result<UniqueFuncIndex, LucetcError> {
->>>>>>> 2c3b0881
         let funcid = clif_module
             .declare_function(
                 &decl_sym,
@@ -230,7 +225,6 @@
                 self.info.signature_for_function(func_ix),
             )
             .context(LucetcErrorKind::TranslatingModule)?;
-<<<<<<< HEAD
 
         if func_ix.as_u32() as usize >= self.function_names.len() {
             // `func_ix` is new, so we need to add the name. If func_ix is new, it should be
@@ -242,11 +236,8 @@
 
             self.function_names.push(Name::new_func(decl_sym, funcid));
         }
-        Ok(())
-=======
-        self.function_names.push(Name::new_func(decl_sym, funcid));
+
         Ok(UniqueFuncIndex::new(self.function_names.len() - 1))
->>>>>>> 2c3b0881
     }
 
     fn declare_tables<B: ClifBackend>(
